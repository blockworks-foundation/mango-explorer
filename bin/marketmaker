--- conflicted
+++ resolved
@@ -250,7 +250,6 @@
 
         logging.info(f"Hedging on {hedging_market.symbol}")
 
-<<<<<<< HEAD
         hedging_market_operations: mango.MarketOperations = (
             mango.create_market_operations(
                 context, wallet, account, hedging_market, args.dry_run
@@ -260,24 +259,6 @@
             raise Exception(
                 f"MarketOperations for {hedging_market_symbol} is not a SpotMarketOperations."
             )
-=======
-order_reconciler: mango.marketmaking.OrderReconciler
-if args.existing_order_tolerance < 0:
-    order_reconciler = mango.marketmaking.AlwaysReplaceOrderReconciler()
-else:
-    price_tolerance = (
-        args.existing_order_price_tolerance or args.existing_order_tolerance
-    )
-    quantity_tolerance = (
-        args.existing_order_quantity_tolerance or args.existing_order_tolerance
-    )
-    time_in_force_tolerance = timedelta(
-        seconds=float(args.existing_order_time_in_force_tolerance)
-    )
-    order_reconciler = mango.marketmaking.ToleranceOrderReconciler(
-        price_tolerance, quantity_tolerance, time_in_force_tolerance
-    )
->>>>>>> 906b419f
 
         target_balance: typing.Optional[
             mango.TargetBalance
@@ -302,8 +283,17 @@
     if args.existing_order_tolerance < 0:
         order_reconciler = mango.marketmaking.AlwaysReplaceOrderReconciler()
     else:
+        price_tolerance = (
+            args.existing_order_price_tolerance or args.existing_order_tolerance
+        )
+        quantity_tolerance = (
+            args.existing_order_quantity_tolerance or args.existing_order_tolerance
+        )
+        time_in_force_tolerance = timedelta(
+            seconds=float(args.existing_order_time_in_force_tolerance)
+        )
         order_reconciler = mango.marketmaking.ToleranceOrderReconciler(
-            args.existing_order_tolerance, args.existing_order_tolerance
+            price_tolerance, quantity_tolerance, time_in_force_tolerance
         )
 
     desired_orders_chain: chain.Chain = (
