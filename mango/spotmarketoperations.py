# # ⚠ Warning
#
# THE SOFTWARE IS PROVIDED "AS IS", WITHOUT WARRANTY OF ANY KIND, EXPRESS OR IMPLIED, INCLUDING BUT NOT
# LIMITED TO THE WARRANTIES OF MERCHANTABILITY, FITNESS FOR A PARTICULAR PURPOSE AND NONINFRINGEMENT. IN
# NO EVENT SHALL THE AUTHORS OR COPYRIGHT HOLDERS BE LIABLE FOR ANY CLAIM, DAMAGES OR OTHER LIABILITY,
# WHETHER IN AN ACTION OF CONTRACT, TORT OR OTHERWISE, ARISING FROM, OUT OF OR IN CONNECTION WITH THE
# SOFTWARE OR THE USE OR OTHER DEALINGS IN THE SOFTWARE.
#
# [🥭 Mango Markets](https://mango.markets/) support is available at:
#   [Docs](https://docs.mango.markets/)
#   [Discord](https://discord.gg/67jySBhxrg)
#   [Twitter](https://twitter.com/mangomarkets)
#   [Github](https://github.com/blockworks-foundation)
#   [Email](mailto:hello@blockworks.foundation)

import logging
import typing

from decimal import Decimal
from pyserum.market.market import Market as PySerumMarket
from solana.publickey import PublicKey

from .account import Account
from .combinableinstructions import CombinableInstructions
from .constants import SYSTEM_PROGRAM_ADDRESS
from .context import Context
from .group import GroupSlot, Group
from .instructions import (
    build_serum_consume_events_instructions,
    build_spot_place_order_instructions,
    build_cancel_spot_order_instructions,
    build_spot_settle_instructions,
    build_spot_openorders_instructions,
)
from .marketoperations import MarketInstructionBuilder, MarketOperations
from .orders import Order, OrderBook
from .publickey import encode_public_key_for_sorting
from .spotmarket import SpotMarket
from .wallet import Wallet


# # 🥭 SpotMarketInstructionBuilder
#
# This file deals with building instructions for Spot markets.
#
# As a matter of policy for all InstructionBuidlers, construction and build_* methods should all work with
# existing data, requiring no fetches from Solana or other sources. All necessary data should all be loaded
# on initial setup in the `load()` method.
#
class SpotMarketInstructionBuilder(MarketInstructionBuilder):
    def __init__(
        self,
        context: Context,
        wallet: Wallet,
        spot_market: SpotMarket,
        group: Group,
        account: Account,
        raw_market: PySerumMarket,
        market_index: int,
        fee_discount_token_address: PublicKey,
    ) -> None:
        super().__init__()
        self.context: Context = context
        self.wallet: Wallet = wallet
        self.spot_market: SpotMarket = spot_market
        self.group: Group = group
        self.account: Account = account
        self.raw_market: PySerumMarket = raw_market
        self.market_index: int = market_index
        self.fee_discount_token_address: PublicKey = fee_discount_token_address

        self.open_orders_address: typing.Optional[
            PublicKey
        ] = self.account.spot_open_orders_by_index[self.market_index]

    @staticmethod
    def load(
        context: Context,
        wallet: Wallet,
        spot_market: SpotMarket,
        group: Group,
        account: Account,
    ) -> "SpotMarketInstructionBuilder":
        raw_market: PySerumMarket = PySerumMarket.load(
            context.client.compatible_client,
            spot_market.address,
            context.serum_program_address,
        )

        msrm_balance = context.client.get_token_account_balance(group.msrm_vault)
        fee_discount_token_address: PublicKey
        if msrm_balance > 0:
            fee_discount_token_address = group.msrm_vault
            logging.debug(
                f"MSRM balance is: {msrm_balance} - using MSRM fee discount address {fee_discount_token_address}"
            )
        else:
            fee_discount_token_address = group.srm_vault
            logging.debug(
                f"MSRM balance is: {msrm_balance} - using SRM fee discount address {fee_discount_token_address}"
            )

        slot = group.slot_by_spot_market_address(spot_market.address)
        market_index = slot.index

        return SpotMarketInstructionBuilder(
            context,
            wallet,
            spot_market,
            group,
            account,
            raw_market,
            market_index,
            fee_discount_token_address,
        )

    def build_cancel_order_instructions(
        self, order: Order, ok_if_missing: bool = False
    ) -> CombinableInstructions:
        if self.open_orders_address is None:
            return CombinableInstructions.empty()

        return build_cancel_spot_order_instructions(
            self.context,
            self.wallet,
            self.group,
            self.account,
            self.raw_market,
            order,
            self.open_orders_address,
        )

    def build_place_order_instructions(self, order: Order) -> CombinableInstructions:
<<<<<<< HEAD
        create_open_orders: bool = False
        slot = self.group.slot_by_spot_market_address(self.spot_market.address)
        market_index = slot.index
        open_orders_address: typing.Optional[
            PublicKey
        ] = self.account.spot_open_orders_by_index[market_index]

        if open_orders_address is None:
            # Spot OpenOrders accounts use a PDA as of v3.3
            open_orders_address = self.spot_market.derive_open_orders_address(
                self.context, self.account
            )
            create_open_orders = True

        instructions = build_spot_place_order_instructions(
=======
        if order.reduce_only:
            self._logger.warning("Ignoring reduce_only - not supported on Spot markets")

        if order.expiration != Order.NoExpiration:
            self._logger.warning("Ignoring expiration - not supported on Spot markets")

        if order.match_limit != Order.DefaultMatchLimit:
            self._logger.warning("Ignoring match_limit - not supported on Spot markets")

        return build_spot_place_order_instructions(
>>>>>>> 906b419f
            self.context,
            self.wallet,
            self.group,
            self.account,
            self.spot_market,
            open_orders_address,
            order.order_type,
            order.side,
            order.price,
            order.quantity,
            order.client_id,
            self.fee_discount_token_address,
            create_open_orders,
        )

        # This line is a little nasty. Now that we know we have an OpenOrders account at this address, update
        # the IAccount so that future uses (like later in this method) have access to it in the right place.
        self.account.update_spot_open_orders_for_market(
            market_index, open_orders_address
        )

        return instructions

    def build_settle_instructions(self) -> CombinableInstructions:
        if self.open_orders_address is None:
            return CombinableInstructions.empty()

        base_slot: GroupSlot = self.group.slot_by_instrument(self.spot_market.base)
        if base_slot.base_token_bank is None:
            raise Exception(
                f"No token info for base instrument {self.spot_market.base.symbol} in group {self.group.address}"
            )
        base_rootbank = base_slot.base_token_bank.ensure_root_bank(self.context)
        base_nodebank = base_rootbank.pick_node_bank(self.context)

        quote_rootbank = self.group.shared_quote.ensure_root_bank(self.context)
        quote_nodebank = quote_rootbank.pick_node_bank(self.context)
        return build_spot_settle_instructions(
            self.context,
            self.wallet,
            self.account,
            self.raw_market,
            self.group,
            self.open_orders_address,
            base_rootbank,
            base_nodebank,
            quote_rootbank,
            quote_nodebank,
        )

    def build_crank_instructions(
        self, addresses: typing.Sequence[PublicKey], limit: Decimal = Decimal(32)
    ) -> CombinableInstructions:
        if self.open_orders_address is None:
            self._logger.debug(
                "Returning empty crank instructions - no spot OpenOrders address provided."
            )
            return CombinableInstructions.empty()

        distinct_addresses: typing.List[PublicKey] = [self.open_orders_address]
        for oo in addresses:
            if oo not in distinct_addresses:
                distinct_addresses += [oo]

        if len(distinct_addresses) > limit:
            self._logger.warn(
                f"Cranking limited to {limit} of {len(distinct_addresses)} addresses waiting to be cranked."
            )

        limited_addresses = distinct_addresses[
            0 : min(int(limit), len(distinct_addresses))
        ]
        limited_addresses.sort(key=encode_public_key_for_sorting)

        self._logger.debug(
            f"About to crank {len(limited_addresses)} addresses: {limited_addresses}"
        )
        return build_serum_consume_events_instructions(
            self.context,
            self.spot_market.address,
            self.raw_market.state.event_queue(),
            limited_addresses,
            int(limit),
        )

    def build_redeem_instructions(self) -> CombinableInstructions:
        return CombinableInstructions.empty()

    def build_create_openorders_instructions(self) -> CombinableInstructions:
        # Spot OpenOrders accounts use a PDA as of v3.3
        open_orders_address: PublicKey = self.spot_market.derive_open_orders_address(
            self.context, self.account
        )
        return build_spot_openorders_instructions(
            self.context,
            self.wallet,
            self.group,
            self.account,
            self.spot_market,
            open_orders_address,
        )

    def __str__(self) -> str:
        return f"« SpotMarketInstructionBuilder [{self.spot_market.symbol}] »"


# # 🥭 SpotMarketOperations class
#
# This class puts trades on the Serum orderbook. It doesn't do anything complicated.
#
class SpotMarketOperations(MarketOperations):
    def __init__(
        self,
        context: Context,
        wallet: Wallet,
        account: Account,
        market_instruction_builder: SpotMarketInstructionBuilder,
    ) -> None:
        super().__init__(market_instruction_builder.spot_market)
        self.context: Context = context
        self.wallet: Wallet = wallet
        self.account: Account = account
        self.market_instruction_builder: SpotMarketInstructionBuilder = (
            market_instruction_builder
        )

        self.market_index: int = self.group.slot_by_spot_market_address(
            self.spot_market.address
        ).index
        self.open_orders_address: typing.Optional[
            PublicKey
        ] = self.account.spot_open_orders_by_index[self.market_index]

    @property
    def spot_market(self) -> SpotMarket:
        return self.market_instruction_builder.spot_market

    @property
    def group(self) -> Group:
        return self.market_instruction_builder.group

    def cancel_order(
        self, order: Order, ok_if_missing: bool = False
    ) -> typing.Sequence[str]:
        self._logger.info(f"Cancelling {self.spot_market.symbol} order {order}.")
        signers: CombinableInstructions = CombinableInstructions.from_wallet(
            self.wallet
        )
        cancel: CombinableInstructions = (
            self.market_instruction_builder.build_cancel_order_instructions(
                order, ok_if_missing=ok_if_missing
            )
        )
        crank: CombinableInstructions = self._build_crank(add_self=True)
        settle: CombinableInstructions = (
            self.market_instruction_builder.build_settle_instructions()
        )

        return (signers + cancel + crank + settle).execute(self.context)

    def place_order(
        self, order: Order, crank_limit: Decimal = Decimal(5)
    ) -> typing.Sequence[str]:
        client_id: int = self.context.generate_client_id()
        signers: CombinableInstructions = CombinableInstructions.from_wallet(
            self.wallet
        )

        order_with_client_id: Order = order.with_client_id(client_id).with_owner(
            self.open_orders_address or SYSTEM_PROGRAM_ADDRESS
        )
        self._logger.info(f"Placing {self.spot_market.symbol} order {order}.")
        place: CombinableInstructions = (
            self.market_instruction_builder.build_place_order_instructions(
                order_with_client_id
            )
        )
        crank: CombinableInstructions = self._build_crank(
            limit=crank_limit, add_self=True
        )
        settle: CombinableInstructions = (
            self.market_instruction_builder.build_settle_instructions()
        )

        return (signers + place + crank + settle).execute(self.context)

    def settle(self) -> typing.Sequence[str]:
        signers: CombinableInstructions = CombinableInstructions.from_wallet(
            self.wallet
        )
        settle = self.market_instruction_builder.build_settle_instructions()
        return (signers + settle).execute(self.context)

    def crank(self, limit: Decimal = Decimal(32)) -> typing.Sequence[str]:
        signers: CombinableInstructions = CombinableInstructions.from_wallet(
            self.wallet
        )
        crank = self._build_crank(limit, add_self=False)
        return (signers + crank).execute(self.context)

    def create_openorders(self) -> PublicKey:
        signers: CombinableInstructions = CombinableInstructions.from_wallet(
            self.wallet
        )
        create_open_orders: CombinableInstructions = (
            self.market_instruction_builder.build_create_openorders_instructions()
        )
        (signers + create_open_orders).execute(self.context)

        # These lines are a little nasty. Now that we know we have an OpenOrders account at this address,
        # update the Account so that future uses (like later in this method) have access to it in the right
        # place.
        open_orders_address: PublicKey = self.spot_market.derive_open_orders_address(
            self.context, self.account
        )
        self.account.update_spot_open_orders_for_market(
            self.market_index, open_orders_address
        )

        return open_orders_address

    def ensure_openorders(self) -> PublicKey:
        existing: typing.Optional[PublicKey] = self.account.spot_open_orders_by_index[
            self.market_index
        ]
        if existing is not None:
            return existing
        return self.create_openorders()

    def load_orderbook(self) -> OrderBook:
        return self.spot_market.fetch_orderbook(self.context)

    def load_my_orders(self, include_expired: bool = False) -> typing.Sequence[Order]:
        if not self.open_orders_address:
            return []

        orderbook: OrderBook = self.load_orderbook()
        return orderbook.all_orders_for_owner(
            self.open_orders_address, include_expired=include_expired
        )

    def _build_crank(
        self, limit: Decimal = Decimal(32), add_self: bool = False
    ) -> CombinableInstructions:
        open_orders_to_crank: typing.List[PublicKey] = []
        for event in self.spot_market.unprocessed_events(self.context):
            open_orders_to_crank += [event.public_key]

        if add_self and self.open_orders_address is not None:
            open_orders_to_crank += [self.open_orders_address]

        if len(open_orders_to_crank) == 0:
            return CombinableInstructions.empty()

        self._logger.debug(
            f"Building crank instruction with {len(open_orders_to_crank)} public keys, throttled to {limit}"
        )
        return self.market_instruction_builder.build_crank_instructions(
            open_orders_to_crank, limit
        )

    def __str__(self) -> str:
        return f"« SpotMarketOperations [{self.spot_market.symbol}] »"<|MERGE_RESOLUTION|>--- conflicted
+++ resolved
@@ -131,7 +131,15 @@
         )
 
     def build_place_order_instructions(self, order: Order) -> CombinableInstructions:
-<<<<<<< HEAD
+        if order.reduce_only:
+            self._logger.warning("Ignoring reduce_only - not supported on Spot markets")
+
+        if order.expiration != Order.NoExpiration:
+            self._logger.warning("Ignoring expiration - not supported on Spot markets")
+
+        if order.match_limit != Order.DefaultMatchLimit:
+            self._logger.warning("Ignoring match_limit - not supported on Spot markets")
+
         create_open_orders: bool = False
         slot = self.group.slot_by_spot_market_address(self.spot_market.address)
         market_index = slot.index
@@ -147,18 +155,6 @@
             create_open_orders = True
 
         instructions = build_spot_place_order_instructions(
-=======
-        if order.reduce_only:
-            self._logger.warning("Ignoring reduce_only - not supported on Spot markets")
-
-        if order.expiration != Order.NoExpiration:
-            self._logger.warning("Ignoring expiration - not supported on Spot markets")
-
-        if order.match_limit != Order.DefaultMatchLimit:
-            self._logger.warning("Ignoring match_limit - not supported on Spot markets")
-
-        return build_spot_place_order_instructions(
->>>>>>> 906b419f
             self.context,
             self.wallet,
             self.group,
