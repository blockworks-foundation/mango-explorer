--- conflicted
+++ resolved
@@ -47,7 +47,7 @@
             rx.subject.behaviorsubject.BehaviorSubject(local_now())
         )
         self.connected: rx.subject.behaviorsubject.BehaviorSubject = (
-            rx.subject.behaviorsubject.BehaviorSubject(datetime.now())
+            rx.subject.behaviorsubject.BehaviorSubject(local_now())
         )
         self.disconnected: rx.subject.behaviorsubject.BehaviorSubject = (
             rx.subject.behaviorsubject.BehaviorSubject(local_now())
@@ -115,11 +115,7 @@
                 on_ping=self._on_ping,
                 on_pong=self._on_pong,
             )
-            self.connected.on_next(datetime.now())
+            self.connected.on_next(local_now())
             self._ws.run_forever(ping_interval=self.ping_interval)
-<<<<<<< HEAD
             self.__open_event.clear()
-            self.disconnected.on_next(datetime.now())
-=======
-            self.disconnected.on_next(local_now())
->>>>>>> 906b419f
+            self.disconnected.on_next(local_now())