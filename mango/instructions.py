--- conflicted
+++ resolved
@@ -392,11 +392,7 @@
                     "client_order_id": client_order_id,
                     "side": raw_side,
                     "order_type": raw_order_type,
-<<<<<<< HEAD
-
-=======
                     "reduce_only": reduce_only
->>>>>>> 2a7de48a
                 })
         )
     ]
