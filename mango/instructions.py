--- conflicted
+++ resolved
@@ -48,12 +48,7 @@
 )
 
 from .combinableinstructions import CombinableInstructions
-<<<<<<< HEAD
-from .constants import SYSTEM_PROGRAM_ADDRESS
-
-=======
 from .constants import I64_MAX, SYSTEM_PROGRAM_ADDRESS
->>>>>>> 906b419f
 from .context import Context
 from .layouts import layouts
 from .orders import Order, OrderType, Side
@@ -645,6 +640,93 @@
             ],
             program_id=context.mango_program_address,
             data=data,
+        )
+    ]
+    return CombinableInstructions(signers=[], instructions=instructions)
+
+
+def build_place_perp_order_instructions(
+    context: Context,
+    wallet: Wallet,
+    group: IGroup,
+    account: IAccount,
+    perp_market_details: PerpMarketDetails,
+    price: Decimal,
+    quantity: Decimal,
+    client_order_id: int,
+    side: Side,
+    order_type: OrderType,
+    reduce_only: bool = False,
+    expiration: datetime = Order.NoExpiration,
+    match_limit: int = 20,
+    max_quote_quantity: Decimal = Decimal(0),
+    reflink: typing.Optional[PublicKey] = None,
+) -> CombinableInstructions:
+    # { buy: 0, sell: 1 }
+    raw_side: int = 1 if side == Side.SELL else 0
+    raw_order_type: int = order_type.to_perp()
+
+    base_decimals = perp_market_details.base_instrument.decimals
+    quote_decimals = perp_market_details.quote_token.token.decimals
+
+    base_factor = Decimal(10) ** base_decimals
+    quote_factor = Decimal(10) ** quote_decimals
+
+    native_price = ((price * quote_factor) * perp_market_details.base_lot_size) / (
+        perp_market_details.quote_lot_size * base_factor
+    )
+    native_quantity = (quantity * base_factor) / perp_market_details.base_lot_size
+
+    # /// Accounts expected by this instruction (6):
+    # /// 0. `[]` mango_group_ai - TODO
+    # /// 1. `[writable]` mango_account_ai - TODO
+    # /// 2. `[signer]` owner_ai - TODO
+    # /// 3. `[]` mango_cache_ai - TODO
+    # /// 4. `[writable]` perp_market_ai - TODO
+    # /// 5. `[writable]` bids_ai - TODO
+    # /// 6. `[writable]` asks_ai - TODO
+    # /// 7. `[writable]` event_queue_ai - TODO
+    keys = [
+        AccountMeta(is_signer=False, is_writable=False, pubkey=group.address),
+        AccountMeta(is_signer=False, is_writable=True, pubkey=account.address),
+        AccountMeta(is_signer=True, is_writable=False, pubkey=wallet.address),
+        AccountMeta(is_signer=False, is_writable=False, pubkey=group.cache),
+        AccountMeta(
+            is_signer=False, is_writable=True, pubkey=perp_market_details.address
+        ),
+        AccountMeta(is_signer=False, is_writable=True, pubkey=perp_market_details.bids),
+        AccountMeta(is_signer=False, is_writable=True, pubkey=perp_market_details.asks),
+        AccountMeta(
+            is_signer=False, is_writable=True, pubkey=perp_market_details.event_queue
+        ),
+        *list(
+            [
+                AccountMeta(
+                    is_signer=False,
+                    is_writable=False,
+                    pubkey=oo_address or SYSTEM_PROGRAM_ADDRESS,
+                )
+                for oo_address in account.spot_open_orders_by_index
+            ]
+        ),
+    ]
+    if reflink is not None:
+        keys += [AccountMeta(is_signer=False, is_writable=True, pubkey=reflink)]
+
+    instructions = [
+        TransactionInstruction(
+            keys=keys,
+            program_id=context.mango_program_address,
+            data=layouts.PLACE_PERP_ORDER.build(
+                {
+                    "price": native_price,
+                    "quantity": native_quantity,
+                    "client_order_id": client_order_id,
+                    "side": raw_side,
+                    "order_type": raw_order_type,
+                    "reduce_only": reduce_only,
+                }
+            ),
         )
     ]
     return CombinableInstructions(signers=[], instructions=instructions)
@@ -673,7 +755,7 @@
 # /// 8. `[writable]` referrer_mango_account_ai - referrer's mango account;
 # ///                 pass in mango_account_ai as duplicate if you don't have a referrer
 # /// 9..9 + NUM_IN_MARGIN_BASKET `[]` open_orders_ais - pass in open orders in margin basket
-def build_place_perp_order_instructions(
+def build_place_perp_order_instructions_2(
     context: Context,
     wallet: Wallet,
     group: IGroup,
