# # ⚠ Warning
#
# THE SOFTWARE IS PROVIDED "AS IS", WITHOUT WARRANTY OF ANY KIND, EXPRESS OR IMPLIED, INCLUDING BUT NOT
# LIMITED TO THE WARRANTIES OF MERCHANTABILITY, FITNESS FOR A PARTICULAR PURPOSE AND NONINFRINGEMENT. IN
# NO EVENT SHALL THE AUTHORS OR COPYRIGHT HOLDERS BE LIABLE FOR ANY CLAIM, DAMAGES OR OTHER LIABILITY,
# WHETHER IN AN ACTION OF CONTRACT, TORT OR OTHERWISE, ARISING FROM, OUT OF OR IN CONNECTION WITH THE
# SOFTWARE OR THE USE OR OTHER DEALINGS IN THE SOFTWARE.
#
# [🥭 Mango Markets](https://mango.markets/) support is available at:
#   [Docs](https://docs.mango.markets/)
#   [Discord](https://discord.gg/67jySBhxrg)
#   [Twitter](https://twitter.com/mangomarkets)
#   [Github](https://github.com/blockworks-foundation)
#   [Email](mailto:hello@blockworks.foundation)


import typing

from decimal import Decimal
from pyserum.open_orders_account import OpenOrdersAccount as PySerumOpenOrdersAccount
from solana.publickey import PublicKey
from solana.rpc.types import MemcmpOpts

from .accountflags import AccountFlags
from .accountinfo import AccountInfo
from .addressableaccount import AddressableAccount
from .context import Context
from .encoding import encode_key
from .group import Group
from .layouts import layouts
from .placedorder import PlacedOrder
from .version import Version

# # 🥭 OpenOrders class
#


class OpenOrders(AddressableAccount):
    def __init__(self, account_info: AccountInfo, version: Version, program_address: PublicKey,
                 account_flags: AccountFlags, market: PublicKey, owner: PublicKey,
                 base_token_free: Decimal, base_token_total: Decimal, quote_token_free: Decimal,
                 quote_token_total: Decimal, placed_orders: typing.Sequence[PlacedOrder],
                 referrer_rebate_accrued: Decimal):
        super().__init__(account_info)
        self.version: Version = version
        self.program_address: PublicKey = program_address
        self.account_flags: AccountFlags = account_flags
        self.market: PublicKey = market
        self.owner: PublicKey = owner
        self.base_token_free: Decimal = base_token_free
        self.base_token_total: Decimal = base_token_total
        self.quote_token_free: Decimal = quote_token_free
        self.quote_token_total: Decimal = quote_token_total
        self.placed_orders: typing.Sequence[PlacedOrder] = placed_orders
        self.referrer_rebate_accrued: Decimal = referrer_rebate_accrued

    # Sometimes pyserum wants to take its own PySerumOpenOrdersAccount as a parameter (e.g. in settle_funds())
    def to_pyserum(self) -> PySerumOpenOrdersAccount:
        return PySerumOpenOrdersAccount.from_bytes(self.address, self.account_info.data)

    @staticmethod
    def from_layout(layout: typing.Any, account_info: AccountInfo,
                    base_decimals: Decimal, quote_decimals: Decimal) -> "OpenOrders":
        account_flags = AccountFlags.from_layout(layout.account_flags)
        program_address = account_info.owner

        base_divisor = 10 ** base_decimals
        quote_divisor = 10 ** quote_decimals
        base_token_free: Decimal = layout.base_token_free / base_divisor
        base_token_total: Decimal = layout.base_token_total / base_divisor
        quote_token_free: Decimal = layout.quote_token_free / quote_divisor
        quote_token_total: Decimal = layout.quote_token_total / quote_divisor
<<<<<<< HEAD
        referrer_rebate_accrued: Decimal = layout.referrer_rebate_accrued / quote_divisor
        nonzero_orders: typing.List[Decimal] = list([order for order in layout.orders if order != 0])
        nonzero_client_ids: typing.List[Decimal] = list(
            [client_id for client_id in layout.client_ids if client_id != 0])

        return OpenOrders(account_info, Version.UNSPECIFIED, program_id, account_flags, layout.market,
                          layout.owner, base_token_free, base_token_total, quote_token_free, quote_token_total,
                          layout.free_slot_bits, layout.is_bid_bits, nonzero_orders, nonzero_client_ids,
                          referrer_rebate_accrued)
=======

        placed_orders: typing.List[PlacedOrder] = []
        if account_flags.initialized:
            placed_orders = PlacedOrder.build_from_open_orders_data(
                layout.free_slot_bits, layout.is_bid_bits, layout.orders, layout.client_ids)
        return OpenOrders(account_info, Version.UNSPECIFIED, program_address, account_flags, layout.market,
                          layout.owner, base_token_free, base_token_total, quote_token_free,
                          quote_token_total, placed_orders, layout.referrer_rebate_accrued)
>>>>>>> 2206482a

    @staticmethod
    def parse(account_info: AccountInfo, base_decimals: Decimal, quote_decimals: Decimal) -> "OpenOrders":
        data = account_info.data
        if len(data) != layouts.OPEN_ORDERS.sizeof():
            raise Exception(f"Data length ({len(data)}) does not match expected size ({layouts.OPEN_ORDERS.sizeof()})")

        layout = layouts.OPEN_ORDERS.parse(data)
        return OpenOrders.from_layout(layout, account_info, base_decimals, quote_decimals)

    @staticmethod
    def load_raw_open_orders_account_infos(context: Context, group: Group) -> typing.Dict[str, AccountInfo]:
        filters = [
            MemcmpOpts(
                offset=layouts.ACCOUNT_FLAGS.sizeof() + 37,
                bytes=encode_key(group.signer_key)
            )
        ]

        results = context.client.get_program_accounts(
<<<<<<< HEAD
            group.dex_program_id, data_size=layouts.OPEN_ORDERS.sizeof(), memcmp_opts=filters)
=======
            group.serum_program_address, data_size=layouts.OPEN_ORDERS.sizeof(), memcmp_opts=filters)
>>>>>>> 2206482a
        account_infos = list(map(lambda pair: AccountInfo._from_response_values(pair[0], pair[1]), [
                             (result["account"], PublicKey(result["pubkey"])) for result in results]))
        account_infos_by_address = {key: value for key, value in [
            (str(account_info.address), account_info) for account_info in account_infos]}
        return account_infos_by_address

    @staticmethod
    def load(context: Context, address: PublicKey, base_decimals: Decimal, quote_decimals: Decimal) -> "OpenOrders":
        open_orders_account = AccountInfo.load(context, address)
        if open_orders_account is None:
            raise Exception(f"OpenOrders account not found at address '{address}'")
        return OpenOrders.parse(open_orders_account, base_decimals, quote_decimals)

    @staticmethod
    def load_for_market_and_owner(context: Context, market: PublicKey, owner: PublicKey, program_address: PublicKey, base_decimals: Decimal, quote_decimals: Decimal):
        filters = [
            MemcmpOpts(
                offset=layouts.ACCOUNT_FLAGS.sizeof() + 5,
                bytes=encode_key(market)
            ),
            MemcmpOpts(
                offset=layouts.ACCOUNT_FLAGS.sizeof() + 37,
                bytes=encode_key(owner)
            )
        ]

        results = context.client.get_program_accounts(
<<<<<<< HEAD
            program_id, data_size=layouts.OPEN_ORDERS.sizeof(), memcmp_opts=filters)
        accounts = list(map(lambda pair: AccountInfo._from_response_values(pair[0], pair[1]), [
                        (result["account"], PublicKey(result["pubkey"])) for result in results]))
=======
            program_address, data_size=layouts.OPEN_ORDERS.sizeof(), memcmp_opts=filters)
        accounts = map(lambda result: AccountInfo._from_response_values(
            result["account"], PublicKey(result["pubkey"])), results)
>>>>>>> 2206482a
        return list(map(lambda acc: OpenOrders.parse(acc, base_decimals, quote_decimals), accounts))

    def __str__(self) -> str:
        placed_orders = "\n        ".join(map(str, self.placed_orders)) or "None"

        return f"""« OpenOrders [{self.address}]:
    Flags: {self.account_flags}
    Program ID: {self.program_address}
    Market: {self.market}
    Owner: {self.owner}
    Base Token: {self.base_token_free:,.8f} of {self.base_token_total:,.8f}
    Quote Token: {self.quote_token_free:,.8f} of {self.quote_token_total:,.8f}
    Referrer Rebate Accrued: {self.referrer_rebate_accrued}
    Orders:
        {placed_orders}
»"""<|MERGE_RESOLUTION|>--- conflicted
+++ resolved
@@ -70,17 +70,6 @@
         base_token_total: Decimal = layout.base_token_total / base_divisor
         quote_token_free: Decimal = layout.quote_token_free / quote_divisor
         quote_token_total: Decimal = layout.quote_token_total / quote_divisor
-<<<<<<< HEAD
-        referrer_rebate_accrued: Decimal = layout.referrer_rebate_accrued / quote_divisor
-        nonzero_orders: typing.List[Decimal] = list([order for order in layout.orders if order != 0])
-        nonzero_client_ids: typing.List[Decimal] = list(
-            [client_id for client_id in layout.client_ids if client_id != 0])
-
-        return OpenOrders(account_info, Version.UNSPECIFIED, program_id, account_flags, layout.market,
-                          layout.owner, base_token_free, base_token_total, quote_token_free, quote_token_total,
-                          layout.free_slot_bits, layout.is_bid_bits, nonzero_orders, nonzero_client_ids,
-                          referrer_rebate_accrued)
-=======
 
         placed_orders: typing.List[PlacedOrder] = []
         if account_flags.initialized:
@@ -89,7 +78,6 @@
         return OpenOrders(account_info, Version.UNSPECIFIED, program_address, account_flags, layout.market,
                           layout.owner, base_token_free, base_token_total, quote_token_free,
                           quote_token_total, placed_orders, layout.referrer_rebate_accrued)
->>>>>>> 2206482a
 
     @staticmethod
     def parse(account_info: AccountInfo, base_decimals: Decimal, quote_decimals: Decimal) -> "OpenOrders":
@@ -110,11 +98,7 @@
         ]
 
         results = context.client.get_program_accounts(
-<<<<<<< HEAD
-            group.dex_program_id, data_size=layouts.OPEN_ORDERS.sizeof(), memcmp_opts=filters)
-=======
             group.serum_program_address, data_size=layouts.OPEN_ORDERS.sizeof(), memcmp_opts=filters)
->>>>>>> 2206482a
         account_infos = list(map(lambda pair: AccountInfo._from_response_values(pair[0], pair[1]), [
                              (result["account"], PublicKey(result["pubkey"])) for result in results]))
         account_infos_by_address = {key: value for key, value in [
@@ -142,15 +126,9 @@
         ]
 
         results = context.client.get_program_accounts(
-<<<<<<< HEAD
-            program_id, data_size=layouts.OPEN_ORDERS.sizeof(), memcmp_opts=filters)
-        accounts = list(map(lambda pair: AccountInfo._from_response_values(pair[0], pair[1]), [
-                        (result["account"], PublicKey(result["pubkey"])) for result in results]))
-=======
             program_address, data_size=layouts.OPEN_ORDERS.sizeof(), memcmp_opts=filters)
         accounts = map(lambda result: AccountInfo._from_response_values(
             result["account"], PublicKey(result["pubkey"])), results)
->>>>>>> 2206482a
         return list(map(lambda acc: OpenOrders.parse(acc, base_decimals, quote_decimals), accounts))
 
     def __str__(self) -> str:
